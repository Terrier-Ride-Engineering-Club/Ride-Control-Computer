# Fault Framework for TREC's REC Ride Control Computer
    # Made by Aryan Kumar 


from enum import Enum
import logging
from typing import List
from Backend.iocontroller import IOController

MOTOR_MAX_SPEED = 3000

class FaultSeverity(Enum):
    LOW = 1      # Warning, does not stop ride
    MEDIUM = 2   # Requires operator intervention
    HIGH = 3     # Stops ride immediately (ESTOP)

class Fault:
    def __init__(self, code, message, severity: FaultSeverity):
        self.code = code
        self.message = message
        self.severity = severity

    def __str__(self):
        return f"[{self.severity.name}] Fault {self.code}: {self.message}"
    

# Predefined faults
PREDEFINED_FAULTS = {
    101: Fault(101, "Emergency Stop Activated", FaultSeverity.HIGH),
    102: Fault(102, "Motor Controller Failure", FaultSeverity.HIGH),
    103: Fault(103, "Sensor Failure", FaultSeverity.MEDIUM),
    104: Fault(104, "Motor Overspeed", FaultSeverity.HIGH),
    105: Fault(105, "Sensor Mismatch", FaultSeverity.MEDIUM),
    106: Fault(106, "None Type Returned", FaultSeverity.MEDIUM),
    107: Fault(107, "Extreme Temperature (Too Hot)", FaultSeverity.MEDIUM),
}

class FaultManager:

    active_faults: List[Fault]

    def __init__(self):
        '''
        FaultManager is used to handle multiple faults for the RCC.

        Raise a fault by calling `raise_fault()`.
        '''
        self.log = logging.getLogger('FaultManager')
        self.active_faults = []
        self.faultRequiresEStop = False
        

    def raise_fault(self, fault: Fault):
        '''
        Used by other classes to raise a fault.

        Params:
            fault (Fault): The fault to be raised
        '''

        if fault not in self.active_faults:
            self.active_faults.append(fault)
            self.log_fault(fault)

            if fault.severity == FaultSeverity.HIGH:
                self.faultRequiresEStop = True


    def check_faults(self, io: IOController):
        """
        Checks for various fault conditions by comparing actual sensor and motor encoder data.
        """
        # Read actual values using the provided methods
        current_position = io.read_position()
        actual_sensor_data = io.read_encoder()  # Returns int {encoder1 pos}
        actual_speed = io.read_speed()
<<<<<<< HEAD
        max_speed = io.read_max_speed()
        status = io.read_status()
        actual_temp = io.read_temp_sensor()
=======
        max_speed = MOTOR_MAX_SPEED
>>>>>>> 269bc1cb

        # Fault Detection Logic
        

        # Emergency stop detection
        if io.read_estop() == False:
            self.raise_fault(PREDEFINED_FAULTS[101])
        else:
            self.clear_fault(PREDEFINED_FAULTS[101].code)

        # Motor controller status check
        if not status or "fault" in status.lower() or "error" in status.lower():
            self.raise_fault(PREDEFINED_FAULTS[102])
            # self.log.error(f"Motor controller status indicates fault: {status}")
        else:
            self.clear_fault(PREDEFINED_FAULTS[102].code)
         

        # Sensor failure detection (Assumes None means failure)
        if actual_sensor_data is None:
            self.raise_fault(PREDEFINED_FAULTS[103])
        else:
            self.clear_fault(PREDEFINED_FAULTS[103].code)


        # Motor speed deviation detection   
        if actual_speed:       
            speed_deviation = abs(actual_speed) - max_speed
            if speed_deviation > 5:
                self.raise_fault(PREDEFINED_FAULTS[104])
                self.log.warning(f"Speed deviation: Expected -63 to 64, Got {actual_speed}")


        # Position mismatch detection
        if current_position:
            if isinstance(current_position, dict):
                deviation = 0 - abs(current_position.get('encoder'))
            else:
                deviation = current_position
            if deviation > 5:
                self.raise_fault(PREDEFINED_FAULTS[105])
                self.log.warning(f"Position mismatch detected! Expected: 0, Actual: {current_position}, Deviation: {deviation}")

        
        if actual_temp:
            if isinstance(actual_temp, float):
                temp_deviation = abs(85 - (actual_temp))
                self.raise_fault(PREDEFINED_FAULTS[107])
                self.log.warning(f"Motors are too hot, it is {temp_deviation} from acceptable max (85)")



    def log_fault(self, fault: Fault):
        if fault.severity == FaultSeverity.LOW:
            self.log.warning(f"{fault}")
        elif fault.severity == FaultSeverity.MEDIUM:
            self.log.error(f"{fault}")
        elif fault.severity == FaultSeverity.HIGH:
            self.log.critical(f"{fault}")

    def clear_all_faults(self):
        self.active_faults.clear()


    def clear_fault(self, faultCodeToClear: int) -> bool:
        '''
        Clears a fault from the active list based on its fault code

        Returns:
            bool: Whether the fault was successfully cleared.
        '''
        # self.log.debug(f'Attempting to clear Fault #{faultCodeToClear}')

        for activeFault in self.active_faults[:]:  # Iterate over a copy
            if activeFault.code == faultCodeToClear:
                self.active_faults.remove(activeFault)
                self.log.info(f'Fault #{faultCodeToClear} Cleared')
                if activeFault.severity == FaultSeverity.HIGH:
                    # Check if any other HIGH severity faults remain
                    if not any(f.severity == FaultSeverity.HIGH for f in self.active_faults):
                        self.faultRequiresEStop = False

                return True
        return False
    
    def get_faults(self) -> dict:
        """Returns a dict of the active faults by fault code, including fault message and severity."""
        faults_dict = {}
        for fault in self.active_faults:
            faults_dict[fault.code] = {
                "message": fault.message,
                "severity": fault.severity.name
            }
        return faults_dict<|MERGE_RESOLUTION|>--- conflicted
+++ resolved
@@ -31,8 +31,6 @@
     103: Fault(103, "Sensor Failure", FaultSeverity.MEDIUM),
     104: Fault(104, "Motor Overspeed", FaultSeverity.HIGH),
     105: Fault(105, "Sensor Mismatch", FaultSeverity.MEDIUM),
-    106: Fault(106, "None Type Returned", FaultSeverity.MEDIUM),
-    107: Fault(107, "Extreme Temperature (Too Hot)", FaultSeverity.MEDIUM),
 }
 
 class FaultManager:
@@ -66,7 +64,7 @@
                 self.faultRequiresEStop = True
 
 
-    def check_faults(self, io: IOController):
+    def check_faults(self, io: IOController, rmc):
         """
         Checks for various fault conditions by comparing actual sensor and motor encoder data.
         """
@@ -74,24 +72,18 @@
         current_position = io.read_position()
         actual_sensor_data = io.read_encoder()  # Returns int {encoder1 pos}
         actual_speed = io.read_speed()
-<<<<<<< HEAD
-        max_speed = io.read_max_speed()
-        status = io.read_status()
-        actual_temp = io.read_temp_sensor()
-=======
         max_speed = MOTOR_MAX_SPEED
->>>>>>> 269bc1cb
 
         # Fault Detection Logic
         
-
         # Emergency stop detection
-        if io.read_estop() == False:
+        if io.read_estop():
             self.raise_fault(PREDEFINED_FAULTS[101])
         else:
             self.clear_fault(PREDEFINED_FAULTS[101].code)
 
         # Motor controller status check
+        status = io.read_status()
         if not status or "fault" in status.lower() or "error" in status.lower():
             self.raise_fault(PREDEFINED_FAULTS[102])
             # self.log.error(f"Motor controller status indicates fault: {status}")
@@ -107,7 +99,7 @@
 
 
         # Motor speed deviation detection   
-        if actual_speed:       
+        if actual_speed:         
             speed_deviation = abs(actual_speed) - max_speed
             if speed_deviation > 5:
                 self.raise_fault(PREDEFINED_FAULTS[104])
@@ -123,14 +115,6 @@
             if deviation > 5:
                 self.raise_fault(PREDEFINED_FAULTS[105])
                 self.log.warning(f"Position mismatch detected! Expected: 0, Actual: {current_position}, Deviation: {deviation}")
-
-        
-        if actual_temp:
-            if isinstance(actual_temp, float):
-                temp_deviation = abs(85 - (actual_temp))
-                self.raise_fault(PREDEFINED_FAULTS[107])
-                self.log.warning(f"Motors are too hot, it is {temp_deviation} from acceptable max (85)")
-
 
 
     def log_fault(self, fault: Fault):
