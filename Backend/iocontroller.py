--- conflicted
+++ resolved
@@ -284,19 +284,7 @@
         return HOME_POSITION
     
     @abstractmethod
-<<<<<<< HEAD
     def disable_servos(self):
-=======
-    def start_audio(self):
-        pass
-
-    @abstractmethod
-    def stop_audio(self):
-        pass
-    
-    @abstractmethod
-    def enable_audio(self):
->>>>>>> bbc02fbc
         pass
 
 
@@ -332,9 +320,6 @@
                     frame_width=20/1000)             # 0.02 (20 ms standard servo frame)
         
         self.servos_enabled = True
-
-        self.audio_start = LED(AUDIO_A0)
-        self.audio_enabled = LED(AUDIO_A1)
 
         # Init RoboClaw
         self.log.info(f"Starting Serial communication with RoboClaw on {ROBOCLAW_SERIAL_PORT}: {ROBOCLAW_SERIAL_ADDRESS}")
@@ -506,10 +491,9 @@
 
     def read_speed(self): return self.mc.read_raw_speed_m1()
 
-<<<<<<< HEAD
     def disable_servos(self):
         self.servos_enabled = False
-=======
+
     def start_audio(self):
         self.audio_start.on()
 
@@ -518,7 +502,6 @@
     
     def enable_audio(self):
         self.audio_enabled.on()
->>>>>>> bbc02fbc
 
 
 
